<<<<<<< HEAD
venv
=======

# Python
venv/
__pycache__/
*.py[cod]
*.pyo
*.pyd
.Python
env/
build/
dist/
eggs/
*.egg-info/
.pytest_cache/
coverage.xml
htmlcov/

# macOS
.DS_Store

# Editor directories
.vscode/
.idea/

# Environment files
.env
.venv

# Logs and temporary files
*.log
tmp/
*.tmp
*.swp

# Shell / tests
*.as
*.asc
*.out
*.err
*.bak

# Bats test artifacts
bats-report.html

# Homebrew shfmt/shellcheck cache (if any)
.cache/shfmt/
.cache/shellcheck/
>>>>>>> 12c4bd59
<|MERGE_RESOLUTION|>--- conflicted
+++ resolved
@@ -1,6 +1,3 @@
-<<<<<<< HEAD
-venv
-=======
 
 # Python
 venv/
@@ -48,4 +45,3 @@
 # Homebrew shfmt/shellcheck cache (if any)
 .cache/shfmt/
 .cache/shellcheck/
->>>>>>> 12c4bd59
